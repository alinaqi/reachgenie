--- conflicted
+++ resolved
@@ -116,7 +116,6 @@
         
     except Exception as e:
         logger.error(f"Failed to initiate call: {str(e)}")
-<<<<<<< HEAD
         if 'call' in locals():  # Check if call was created before the error
             await update_call_failure_reason(call['id'], str(e))
         raise Exception(f"Failed to initiate call: {str(e)}")
@@ -165,16 +164,4 @@
         
     except Exception as e:
         logger.error(f"Failed to initiate test call: {str(e)}")
-        raise Exception(f"Failed to initiate test call: {str(e)}")
-=======
-        logger.exception("Full exception traceback:")
-        
-        # Check if we've already created a call record that we can return
-        if 'call' in locals() and call:
-            logger.info(f"Returning existing call record despite error: {call['id']}")
-            # The call might have been successfully initiated even though we had an error
-            return call
-            
-        # If no call record exists, raise the exception
-        raise Exception(f"Failed to initiate call: {str(e)}")
->>>>>>> 669bded6
+        raise Exception(f"Failed to initiate test call: {str(e)}")